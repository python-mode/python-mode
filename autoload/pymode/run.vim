" DESC: Save file if it modified and run python code
fun! pymode#run#Run(line1, line2) "{{{
    if &modifiable && &modified
        try
            noautocmd write
        catch /E212/
            echohl Error | echo "File modified and I can't save it. Cancel code checking." | echohl None
            return 0
        endtry
    endif
    call pymode#Execute("import StringIO")
    call pymode#Execute("sys.stdout, stdout_ = StringIO.StringIO(), sys.stdout")
    call pymode#Execute("sys.stderr, stderr_ = StringIO.StringIO(), sys.stderr")
    call pymode#Execute("enc = vim.eval('&enc')")
    call setqflist([])
    call pymode#WideMessage("Code running.")
    try
<<<<<<< HEAD
        call pymode#Execute("context = globals()")
        call pymode#Execute("context['raw_input'] = context['input'] = lambda s: vim.eval('input(\"{0}\")'.format(s))")
        call pymode#Execute("execfile(vim.eval('expand(\"%:p\")'), context)")
        call pymode#Execute("out, err = sys.stdout.getvalue().strip(), sys.stderr.getvalue()")
        call pymode#Execute("sys.stdout, sys.stderr = stdout_, stderr_")

        cexpr ""
python << EOF
for x in err.strip().split('\n'):
    vim.command('caddexpr "' + x.replace('"', r'\"') + '"')
EOF
=======
        py context = globals()
        py context['raw_input'] = context['input'] = lambda s: vim.eval('input("{0}")'.format(s))
python << ENDPYTHON
try:
    execfile(vim.eval('expand("%:p")'), context)
# Vim cannot handle a SystemExit error raised by Python, so we need to trap it here, and
# handle it specially
except SystemExit as e:
    if e.code:
        # A non-false code indicates abnormal termination. A false code will be treated as a
        # successful run, and the error will be hidden from Vim
        vim.command('echohl Error | echo "Script exited with code {0}" | echohl none'.format(e.code))
        vim.command('return')
ENDPYTHON
        py out, err = sys.stdout.getvalue().strip(), sys.stderr.getvalue()
        py sys.stdout, sys.stderr = stdout_, stderr_
        cexpr ""
        let l:traceback = []
>>>>>>> a064c3c2
        let l:oldefm = &efm

        " The following lines set Vim's errorformat variable, to allow the
        " quickfix window to show Python tracebacks properly. It is much
        " easier to use let than set, because set requires many more
        " characters to be escaped. This is much easier to read and
        " maintain. % escapes are still needed however before any regex meta
        " characters. Hence \S (non-whitespace) becomes %\S etc.  Note that
        " * becomes %#, so .* (match any character) becomes %.%#  Commas must
        " also be escaped, with a backslash (\,). See the Vim help on
        " quickfix for details.
        "
        " Python errors are multi-lined. They often start with 'Traceback', so
        " we want to capture that (with +G) and show it in the quickfix window
        " because it explains the order of error messages.
        let &efm  = '%+GTraceback%.%#,'

        " The error message itself starts with a line with 'File' in it. There
        " are a couple of variations, and we need to process a line beginning
        " with whitespace followed by File, the filename in "", a line number,
        " and optional further text. %E here indicates the start of a multi-line
        " error message. The %\C at the end means that a case-sensitive search is
        " required.
        let &efm .= '%E  File "%f"\, line %l\,%m%\C,'
        let &efm .= '%E  File "%f"\, line %l%\C,'

        " The possible continutation lines are idenitifed to Vim by %C. We deal
        " with these in order of most to least specific to ensure a proper
        " match. A pointer (^) identifies the column in which the error occurs
        " (but will not be entirely accurate due to indention of Python code).
        let &efm .= '%C%p^,'
        " Any text, indented by more than two spaces contain useful information.
        " We want this to appear in the quickfix window, hence %+.
        let &efm .= '%+C    %.%#,'
        let &efm .= '%+C  %.%#,'

        " The last line (%Z) does not begin with any whitespace. We use a zero
        " width lookahead (\&) to check this. The line contains the error
        " message itself (%m)
        let &efm .= '%Z%\S%\&%m,'

        " We can ignore any other lines (%-G)
        let &efm .= '%-G%.%#'

python << ENDPYTHON2
# Remove any error lines containing '<string>'. We don't need them.
# Add the rest to a Vim list.
for x in [i for i in err.splitlines() if "<string>" not in i]:
    vim.command("call add(l:traceback, '{}')".format(x))
ENDPYTHON2
" Now we can add the list of errors to the quickfix window, and show it. We have
" to add them all at once in this way, because the errors are multi-lined and
" they won't be parsed properly otherwise.
        cgetexpr(l:traceback)
        call pymode#QuickfixOpen(0, g:pymode_lint_hold, g:pymode_lint_maxheight, g:pymode_lint_minheight, 0)
        let &efm = l:oldefm

python << EOF
if out:
    vim.command("call pymode#TempBuffer()")
    vim.current.buffer.append([x.decode("utf-8").encode(enc) for x in out.split('\n')], 0)
    vim.command("wincmd p")
else:
    vim.command('call pymode#WideMessage("No output.")')
EOF

    catch /.*/

        echohl Error | echo "Run-time error." | echohl none

    endtry
endfunction "}}}<|MERGE_RESOLUTION|>--- conflicted
+++ resolved
@@ -1,121 +1,116 @@
+" The following lines set Vim's errorformat variable, to allow the
+" quickfix window to show Python tracebacks properly. It is much
+" easier to use let than set, because set requires many more
+" characters to be escaped. This is much easier to read and
+" maintain. % escapes are still needed however before any regex meta
+" characters. Hence \S (non-whitespace) becomes %\S etc.  Note that
+" * becomes %#, so .* (match any character) becomes %.%#  Commas must
+" also be escaped, with a backslash (\,). See the Vim help on
+" quickfix for details.
+"
+" Python errors are multi-lined. They often start with 'Traceback', so
+" we want to capture that (with +G) and show it in the quickfix window
+" because it explains the order of error messages.
+let s:efm  = '%+GTraceback%.%#,'
+
+" The error message itself starts with a line with 'File' in it. There
+" are a couple of variations, and we need to process a line beginning
+" with whitespace followed by File, the filename in "", a line number,
+" and optional further text. %E here indicates the start of a multi-line
+" error message. The %\C at the end means that a case-sensitive search is
+" required.
+let s:efm .= '%E  File "%f"\, line %l\,%m%\C,'
+let s:efm .= '%E  File "%f"\, line %l%\C,'
+
+" The possible continutation lines are idenitifed to Vim by %C. We deal
+" with these in order of most to least specific to ensure a proper
+" match. A pointer (^) identifies the column in which the error occurs
+" (but will not be entirely accurate due to indention of Python code).
+let s:efm .= '%C%p^,'
+" Any text, indented by more than two spaces contain useful information.
+" We want this to appear in the quickfix window, hence %+.
+let s:efm .= '%+C    %.%#,'
+let s:efm .= '%+C  %.%#,'
+
+" The last line (%Z) does not begin with any whitespace. We use a zero
+" width lookahead (\&) to check this. The line contains the error
+" message itself (%m)
+let s:efm .= '%Z%\S%\&%m,'
+
+" We can ignore any other lines (%-G)
+let s:efm .= '%-G%.%#'
+
+
 " DESC: Save file if it modified and run python code
 fun! pymode#run#Run(line1, line2) "{{{
-    if &modifiable && &modified
-        try
-            noautocmd write
-        catch /E212/
-            echohl Error | echo "File modified and I can't save it. Cancel code checking." | echohl None
-            return 0
-        endtry
-    endif
-    call pymode#Execute("import StringIO")
-    call pymode#Execute("sys.stdout, stdout_ = StringIO.StringIO(), sys.stdout")
-    call pymode#Execute("sys.stderr, stderr_ = StringIO.StringIO(), sys.stderr")
-    call pymode#Execute("enc = vim.eval('&enc')")
+    let l:code = getline(a:line1, a:line2)
+    let l:traceback = []
+
     call setqflist([])
     call pymode#WideMessage("Code running.")
+
     try
-<<<<<<< HEAD
-        call pymode#Execute("context = globals()")
-        call pymode#Execute("context['raw_input'] = context['input'] = lambda s: vim.eval('input(\"{0}\")'.format(s))")
-        call pymode#Execute("execfile(vim.eval('expand(\"%:p\")'), context)")
-        call pymode#Execute("out, err = sys.stdout.getvalue().strip(), sys.stderr.getvalue()")
-        call pymode#Execute("sys.stdout, sys.stderr = stdout_, stderr_")
 
-        cexpr ""
-python << EOF
-for x in err.strip().split('\n'):
-    vim.command('caddexpr "' + x.replace('"', r'\"') + '"')
-EOF
-=======
-        py context = globals()
-        py context['raw_input'] = context['input'] = lambda s: vim.eval('input("{0}")'.format(s))
-python << ENDPYTHON
+        Python << EOF
+
+import StringIO, json
+
+_input = lambda s: vim.eval('input("%s")' % s)
+context = dict(__name__='__main__', input=_input, raw_input=_input)
+out, errors = "", []
+sys.stdout, stdout_ = StringIO.StringIO(), sys.stdout
+sys.stderr, stderr_ = StringIO.StringIO(), sys.stderr
 try:
-    execfile(vim.eval('expand("%:p")'), context)
-# Vim cannot handle a SystemExit error raised by Python, so we need to trap it here, and
-# handle it specially
+    code = compile('\n'.join(vim.eval('l:code')) + '\n', vim.current.buffer.name, 'exec')
+    exec(code, context)
+
 except SystemExit as e:
+    errors.append('test')
     if e.code:
         # A non-false code indicates abnormal termination. A false code will be treated as a
         # successful run, and the error will be hidden from Vim
         vim.command('echohl Error | echo "Script exited with code {0}" | echohl none'.format(e.code))
         vim.command('return')
-ENDPYTHON
-        py out, err = sys.stdout.getvalue().strip(), sys.stderr.getvalue()
-        py sys.stdout, sys.stderr = stdout_, stderr_
-        cexpr ""
-        let l:traceback = []
->>>>>>> a064c3c2
-        let l:oldefm = &efm
 
-        " The following lines set Vim's errorformat variable, to allow the
-        " quickfix window to show Python tracebacks properly. It is much
-        " easier to use let than set, because set requires many more
-        " characters to be escaped. This is much easier to read and
-        " maintain. % escapes are still needed however before any regex meta
-        " characters. Hence \S (non-whitespace) becomes %\S etc.  Note that
-        " * becomes %#, so .* (match any character) becomes %.%#  Commas must
-        " also be escaped, with a backslash (\,). See the Vim help on
-        " quickfix for details.
-        "
-        " Python errors are multi-lined. They often start with 'Traceback', so
-        " we want to capture that (with +G) and show it in the quickfix window
-        " because it explains the order of error messages.
-        let &efm  = '%+GTraceback%.%#,'
+except Exception as e:
+    import traceback
+    err = traceback.format_exc()
 
-        " The error message itself starts with a line with 'File' in it. There
-        " are a couple of variations, and we need to process a line beginning
-        " with whitespace followed by File, the filename in "", a line number,
-        " and optional further text. %E here indicates the start of a multi-line
-        " error message. The %\C at the end means that a case-sensitive search is
-        " required.
-        let &efm .= '%E  File "%f"\, line %l\,%m%\C,'
-        let &efm .= '%E  File "%f"\, line %l%\C,'
+else:
+    err = sys.stderr.getvalue()
 
-        " The possible continutation lines are idenitifed to Vim by %C. We deal
-        " with these in order of most to least specific to ensure a proper
-        " match. A pointer (^) identifies the column in which the error occurs
-        " (but will not be entirely accurate due to indention of Python code).
-        let &efm .= '%C%p^,'
-        " Any text, indented by more than two spaces contain useful information.
-        " We want this to appear in the quickfix window, hence %+.
-        let &efm .= '%+C    %.%#,'
-        let &efm .= '%+C  %.%#,'
+out = sys.stdout.getvalue().strip()
+errors += [e for e in err.splitlines() if e and "<string>" not in e]
 
-        " The last line (%Z) does not begin with any whitespace. We use a zero
-        " width lookahead (\&) to check this. The line contains the error
-        " message itself (%m)
-        let &efm .= '%Z%\S%\&%m,'
+sys.stdout, sys.stderr = stdout_, stderr_
 
-        " We can ignore any other lines (%-G)
-        let &efm .= '%-G%.%#'
+for e in errors:
+    vim.command("call add(l:traceback, %s)" % json.dumps(e))
 
-python << ENDPYTHON2
-# Remove any error lines containing '<string>'. We don't need them.
-# Add the rest to a Vim list.
-for x in [i for i in err.splitlines() if "<string>" not in i]:
-    vim.command("call add(l:traceback, '{}')".format(x))
-ENDPYTHON2
-" Now we can add the list of errors to the quickfix window, and show it. We have
-" to add them all at once in this way, because the errors are multi-lined and
-" they won't be parsed properly otherwise.
-        cgetexpr(l:traceback)
-        call pymode#QuickfixOpen(0, g:pymode_lint_hold, g:pymode_lint_maxheight, g:pymode_lint_minheight, 0)
-        let &efm = l:oldefm
-
-python << EOF
 if out:
     vim.command("call pymode#TempBuffer()")
-    vim.current.buffer.append([x.decode("utf-8").encode(enc) for x in out.split('\n')], 0)
+    vim.current.buffer.append([x.decode("utf-8").encode(vim.eval('&enc')) for x in out.split('\n')], 0)
     vim.command("wincmd p")
 else:
     vim.command('call pymode#WideMessage("No output.")')
+
 EOF
 
-    catch /.*/
+        cexpr ""
+
+        let l:_efm = &efm
+
+        let &efm = s:efm
+
+        cgetexpr(l:traceback)
+
+        call pymode#QuickfixOpen(0, g:pymode_lint_hold, g:pymode_lint_maxheight, g:pymode_lint_minheight, 0)
+        let &efm = l:_efm
+
+    catch /E234/
 
         echohl Error | echo "Run-time error." | echohl none
 
     endtry
+
 endfunction "}}}